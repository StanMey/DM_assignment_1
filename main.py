from collections import Counter
from typing import List

import numpy as np


##### The Tree object #####

def gini_index(t: np.ndarray) -> float:
    """Two-class gini index impurity measure, i.e.: i(t) = p(0|t)p(1|t) = p(0|t)(1-p(0|t)).

    :param t: Array containing the labels for which the gini index has to be calculated.
    :type t: np.ndarray
    :return: Gini index of given input y.
    :rtype: float
    """
    counter = np.bincount(t)
    if counter.shape[0] == 1:
        # we only have one unique label so add a 0 so the gini index gets calculated the right way
        counter = np.append(counter, [0])

    population_size = np.sum(counter)

    t1_freq = counter[0] / population_size
    t2_freq = counter[1] / population_size

    return t1_freq * t2_freq


class Tree:
    def __init__(self, nmin: int, minleaf: int, nfeat: int) -> None:
        """Initialisation of Tree object.

        :param nmin: Number of observations that a node must contain at least, for it to be allowed to split.
        :type nmin: int
        :param minleaf: Minimum number of observations required for a leaf node.
        :type minleaf: int
        :param nfeat: Minimal number of features considered for each
        :type nfeat: int
        """        
        # initialize the root
        self.root = None

        # stopping conditions
        self.nmin = nmin
        self.minleaf = minleaf
        self.nfeat = nfeat
    
    def build_tree(self, features, labels) -> Node:
        
        n_samples, n_features = features.shape

        # check the stopping criteria (nmin)
        if n_samples < self.nmin:
            # the node contains not enough observations to split so becomes a leaf Node
            leaf_value = self._find_most_common(labels)
            return Node(value=leaf_value)
        
        # set the number of features to be used for this choice
        features_idx = np.random.choice(np.arange(0, n_features), self.nfeat, replace=False)

        # find the best split
        parent_gain = gini_index(labels)
        _, feature_idx, threshold = self.find_best_split(features_idx, features, labels, parent_gain)
        print(feature_idx, threshold)

        # go down one branch and create the child nodes
        
        # left_branch = self.build_tree()
        # right_branch = self.build_tree()
        # return Node(,, left_branch, right_branch)


    def find_best_split(self, features_idx, features, labels, p_gain):
        gains = []

        for feature_id in features_idx:
            # retrieve for each feature all unique values to get the possible thresholds
            unique_values = np.sort(np.unique(features[:,feature_id]))
            thresholds = [np.mean(unique_values[i:i+2]) for i in range(0, len(unique_values)-1)]

            for threshold in thresholds:
                # for each threshold, select the corresponding labels and divide the dataset
                left_idxs = np.argwhere(features[:, feature_id].flatten() <= threshold).flatten()
                right_idxs = np.argwhere(features[:, feature_id].flatten() > threshold).flatten()

                left_labels = labels[left_idxs]
                right_labels = labels[right_idxs]

                # calculate the information gain
                left_gain = gini_index(left_labels)
                right_gain = gini_index(right_labels)
                info_gain = p_gain - (left_gain * (len(left_labels) / len(labels)) + right_gain * (len(right_labels) / len(labels)))

                # save the information gain
                gains.append((info_gain, feature_id, threshold))
        
        return sorted(gains, key=lambda x: x[0], reverse=True)[0]



    def _find_most_common(self, labels):
        counter = Counter(labels)
        return counter.most_common(1)[0][0]


class Node:
<<<<<<< HEAD
    def __init__(self, feature: int=None, threshold: float=None, left=None, right=None, value: str=None):
=======
    def __init__(self, feature: int=None, threshold: float=None, left: Node=None, right: Node=None, value: str=None) -> None:
>>>>>>> 1ede9998
        self.feature_index = feature
        self.threshold = threshold
        self.left = left
        self.right = right
        self.value = value


##### The two main functions #####
def tree_grow(x: np.ndarray, y: np.ndarray, nmin: int, minleaf: int, nfeat: int) -> Tree:
    """Grows a tree that can be used to predict new cases.

    :param x: 2-dimensional data matrix containing attribute values.
    :type x: np.ndarray
    :param y: Vector of class labels
    :type y: np.ndarray
    :param nmin: Number of observations that a node must contain at least, for it to be allowed to split.
    :type nmin: int
    :param minleaf: Minimum number of observations required for a leaf node.
    :type minleaf: int
    :param nfeat: Minimal number of features considered for each
    :type nfeat: int
    :return: Grown and fertilized tree predicting new cases.
    :rtype: Tree
    """
    tree = Tree(nmin, minleaf, nfeat)
    tree.root = tree.build_tree(x, y)
    return tree


def tree_pred(x: np.ndarray, tr: Tree) -> np.ndarray:
    """Makes new predictions based on a grown tree.

    :param x: 2-dimensional data matrix containing attribute values.
    :type x: np.ndarray
    :param tr: Grown tree generated with the tree_grow function.
    :type tr: Tree
    :return: Vector of predicted class labels for the cases in x, where y[i] is the predicted class label for x[i].
    :rtype: np.ndarray
    """
    ...


##### The two auxiliary functions (for bagging and random forest) #####


if __name__ == "__main__":
    data = np.loadtxt('./data/credit.txt', delimiter=",", skiprows=1)
    
    X = data[:,:-1]
    y = data[:, -1].astype(int)
    
    tree = tree_grow(X, y, 2, 1, X.shape[1])<|MERGE_RESOLUTION|>--- conflicted
+++ resolved
@@ -105,11 +105,7 @@
 
 
 class Node:
-<<<<<<< HEAD
     def __init__(self, feature: int=None, threshold: float=None, left=None, right=None, value: str=None):
-=======
-    def __init__(self, feature: int=None, threshold: float=None, left: Node=None, right: Node=None, value: str=None) -> None:
->>>>>>> 1ede9998
         self.feature_index = feature
         self.threshold = threshold
         self.left = left
